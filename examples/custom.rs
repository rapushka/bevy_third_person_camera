--- conflicted
+++ resolved
@@ -1,10 +1,5 @@
-<<<<<<< HEAD
 use bevy::{color::palettes::css::DARK_GREEN, prelude::*};
-use bevy_third_person_camera::{camera::*, *};
-=======
-use bevy::prelude::*;
 use bevy_third_person_camera::*;
->>>>>>> e95bda27
 
 fn main() {
     App::new()
